--- conflicted
+++ resolved
@@ -193,24 +193,14 @@
         if projections is None:
             projections = self.projections(views, u)
         if unbiased:
-<<<<<<< HEAD
-            #split views into two parts
-            views1 = [view[:view.shape[0]//2] for view in views]
-            views2 = [view[view.shape[0]//2:] for view in views]
-            projections1 = projections[:projections.shape[0]//2]
-            projections2 = projections[projections.shape[0]//2:]
-=======
             # split views into two parts
             views1 = [view[: view.shape[0] // 2] for view in views]
             views2 = [view[view.shape[0] // 2 :] for view in views]
->>>>>>> a9ab43c3
         else:
             views1 = views
             views2 = views
-            projections1 = projections
-            projections2 = projections
-        Aw = self._Aw(views1, projections1)
-        Bw = self._Bw(views2, projections2, u)
+        Aw = self._Aw(views1, projections)
+        Bw = self._Bw(views2, projections, u)
         wAw = u.T @ Aw
         wBw = u.T @ Bw
         return Aw, Bw, wAw, wBw
