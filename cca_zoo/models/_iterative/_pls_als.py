from typing import Union

import numpy as np

from cca_zoo.models._iterative._base import _BaseIterative


class PLS_ALS(_BaseIterative):
    r"""
    A class used to fit a PLS model to two or more views of data.

    Fits a partial least squares model with CCA deflation by NIPALS algorithm

    .. math::

        w_{opt}=\underset{w}{\mathrm{argmax}}\{\sum_i\sum_{j\neq i} \|X_iw_i-X_jw_j\|^2\}\\

        \text{subject to:}

        w_i^Tw_i=1

    Can also be used with more than two views

    Parameters
    ----------
    latent_dims : int, optional
        Number of latent dimensions to use, by default 1
    scale : bool, optional
        Whether to scale the data, by default True
    centre : bool, optional
        Whether to centre the data, by default True
    copy_data : bool, optional
        Whether to copy the data, by default True
    random_state : int, optional
        Random state for reproducibility, by default None
    max_iter : int, optional
        Maximum number of iterations, by default 100
    initialization : Union[str, callable], optional
        Initialization method, by default "random"
    tol : float, optional
        Tolerance for convergence, by default 1e-9
    verbose : int, optional
        Verbosity level, by default 0

    Examples
    --------

    >>> from cca_zoo.models import PLS
    >>> import numpy as np
    >>> rng=np.random.RandomState(0)
    >>> X1 = rng.random((10,5))
    >>> X2 = rng.random((10,5))
    >>> model = PLS_ALS(random_state=0)
    >>> model.fit((X1,X2)).score((X1,X2))
    array([0.81796854])
    """

    def __init__(
        self,
        latent_dims: int = 1,
        scale: bool = True,
        centre=True,
        copy_data=True,
        random_state=None,
        max_iter: int = 100,
        initialization: Union[str, callable] = "random",
        tol: float = 1e-3,
        deflation="pls",
        verbose=0,
    ):
        super().__init__(
            latent_dims=latent_dims,
            scale=scale,
            centre=centre,
            copy_data=copy_data,
            deflation=deflation,
            max_iter=max_iter,
            initialization=initialization,
            tol=tol,
            random_state=random_state,
            verbose=verbose,
        )

    def _update(self, views, scores, weights):
        # Update each view using loop update function
        for view_index, view in enumerate(views):
            # mask off the current view and sum the rest
            targets = np.ma.array(scores, mask=False)
            targets.mask[view_index] = True
<<<<<<< HEAD
            weights[view_index] = np.cov(views[view_index], targets.sum(axis=0).filled(),rowvar=False)[:-1,-1]
=======
            weights[view_index] = np.cov(
                views[view_index], targets.sum(axis=0).filled(), rowvar=False
            )[:, -1]
>>>>>>> 6bfc341d
            weights[view_index] /= np.linalg.norm(weights[view_index])
            scores[view_index] = views[view_index] @ np.squeeze(
                np.array(weights[view_index])
            )
        return scores, weights

    def _more_tags(self):
        return {"multiview": True}<|MERGE_RESOLUTION|>--- conflicted
+++ resolved
@@ -87,13 +87,9 @@
             # mask off the current view and sum the rest
             targets = np.ma.array(scores, mask=False)
             targets.mask[view_index] = True
-<<<<<<< HEAD
-            weights[view_index] = np.cov(views[view_index], targets.sum(axis=0).filled(),rowvar=False)[:-1,-1]
-=======
             weights[view_index] = np.cov(
                 views[view_index], targets.sum(axis=0).filled(), rowvar=False
             )[:, -1]
->>>>>>> 6bfc341d
             weights[view_index] /= np.linalg.norm(weights[view_index])
             scores[view_index] = views[view_index] @ np.squeeze(
                 np.array(weights[view_index])
